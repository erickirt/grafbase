--- conflicted
+++ resolved
@@ -12,13 +12,8 @@
     resolvers::dynamo_querying::DynamoResolver, resolvers::Resolver, resolvers::ResolverType,
     variables::VariableResolveDefinition, MetaField, MetaInputValue, MetaType,
 };
-<<<<<<< HEAD
 use dynaql::{AuthConfig, Operations};
-use dynaql_parser::types::{FieldDefinition, ObjectType};
-=======
-use dynaql::Operations;
 use dynaql_parser::types::ObjectType;
->>>>>>> 58fb01b2
 
 mod create_mutation;
 mod relations;
@@ -409,16 +404,7 @@
 }
 
 /// Add the remove mutation for a given Object
-<<<<<<< HEAD
-pub fn add_remove_query<'a>(
-    ctx: &mut VisitorContext<'a>,
-    id_field: &FieldDefinition,
-    type_name: &str,
-    auth: Option<&AuthConfig>,
-) {
-=======
-pub fn add_remove_mutation<'a>(ctx: &mut VisitorContext<'a>, type_name: &str) {
->>>>>>> 58fb01b2
+pub fn add_remove_mutation<'a>(ctx: &mut VisitorContext<'a>, type_name: &str, auth: Option<&AuthConfig>) {
     let type_name = type_name.to_string();
     let delete_payload_name = format!("{}DeletePayload", type_name.to_camel());
 
