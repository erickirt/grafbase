--- conflicted
+++ resolved
@@ -33,13 +33,8 @@
     "camelcase": "^7.0.0",
     "case-sensitive-paths-webpack-plugin": "^2.4.0",
     "css-loader": "^6.5.1",
-<<<<<<< HEAD
     "css-minimizer-webpack-plugin": "^4.0.0",
-    "dotenv": "^10.0.0",
-=======
-    "css-minimizer-webpack-plugin": "^3.2.0",
     "dotenv": "^16.0.0",
->>>>>>> 8dfb1aad
     "dotenv-expand": "^5.1.0",
     "eslint": "^8.3.0",
     "eslint-config-grafbase": "workspace:*",
